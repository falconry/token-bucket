[egg_info]
<<<<<<< HEAD
tag_build = rc1
=======
tag_build = dev1
>>>>>>> 1f310008

[wheel]
universal = 1

[aliases]
test = pytest

[tool:pytest]
addopts = tests<|MERGE_RESOLUTION|>--- conflicted
+++ resolved
@@ -1,9 +1,5 @@
 [egg_info]
-<<<<<<< HEAD
-tag_build = rc1
-=======
 tag_build = dev1
->>>>>>> 1f310008
 
 [wheel]
 universal = 1
